//! Tock kernel for the Raspberry Pi Pico.
//!
//! It is based on RP2040SoC SoC (Cortex M0+).

#![no_std]
// Disable this attribute when documenting, as a workaround for
// https://github.com/rust-lang/rust/issues/62184.
#![cfg_attr(not(doc), no_main)]
#![deny(missing_docs)]
#![feature(asm, naked_functions)]

use capsules::i2c_master::I2CMasterDriver;
use capsules::virtual_alarm::VirtualMuxAlarm;
use components::gpio::GpioComponent;
use components::led::LedsComponent;
use enum_primitive::cast::FromPrimitive;
use kernel::component::Component;
use kernel::debug;
use kernel::dynamic_deferred_call::{DynamicDeferredCall, DynamicDeferredCallClientState};
use kernel::hil::gpio::{Configure, FloatingState};
use kernel::hil::i2c::I2CMaster;
use kernel::hil::led::LedHigh;
use kernel::hil::usb::Client;
<<<<<<< HEAD
use kernel::platform::{KernelResources, SyscallDriverLookup};
use kernel::scheduler::round_robin::RoundRobinSched;
use kernel::syscall::SyscallDriver;
use kernel::{capabilities, create_capability, static_init, Kernel};
=======
use kernel::{capabilities, create_capability, static_init, Kernel, Platform};
>>>>>>> cafb6bb2
use rp2040;
use rp2040::adc::{Adc, Channel};
use rp2040::chip::{Rp2040, Rp2040DefaultPeripherals};
use rp2040::clocks::{
    AdcAuxiliaryClockSource, PeripheralAuxiliaryClockSource, PllClock,
    ReferenceAuxiliaryClockSource, ReferenceClockSource, RtcAuxiliaryClockSource,
    SystemAuxiliaryClockSource, SystemClockSource, UsbAuxiliaryClockSource,
};
use rp2040::gpio::{GpioFunction, RPGpio, RPGpioPin};
use rp2040::i2c::I2c;
use rp2040::resets::Peripheral;
use rp2040::sysinfo;
use rp2040::timer::RPTimer;

mod io;

mod flash_bootloader;

/// Allocate memory for the stack
#[no_mangle]
#[link_section = ".stack_buffer"]
pub static mut STACK_MEMORY: [u8; 0x1000] = [0; 0x1000];

// Function for the CDC/USB stack to use to enter the bootloader.
fn baud_rate_reset_bootloader_enter() {
    // unsafe {
    // cortexm0::scb::reset();
    // }
}

// Manually setting the boot header section that contains the FCB header
#[used]
#[link_section = ".flash_bootloader"]
static FLASH_BOOTLOADER: [u8; 256] = flash_bootloader::FLASH_BOOTLOADER;

// State for loading and holding applications.
// How should the kernel respond when a process faults.
const FAULT_RESPONSE: kernel::process::PanicFaultPolicy = kernel::process::PanicFaultPolicy {};

// Number of concurrent processes this platform supports.
const NUM_PROCS: usize = 4;
const NUM_UPCALLS_IPC: usize = NUM_PROCS + 1;

static mut PROCESSES: [Option<&'static dyn kernel::process::Process>; NUM_PROCS] =
    [None; NUM_PROCS];

static mut CHIP: Option<&'static Rp2040<Rp2040DefaultPeripherals>> = None;

/// Supported drivers by the platform
pub struct RaspberryPiPico {
    ipc: kernel::ipc::IPC<NUM_PROCS, NUM_UPCALLS_IPC>,
    console: &'static capsules::console::Console<'static>,
    alarm: &'static capsules::alarm::AlarmDriver<
        'static,
        VirtualMuxAlarm<'static, rp2040::timer::RPTimer<'static>>,
    >,
    gpio: &'static capsules::gpio::GPIO<'static, RPGpioPin<'static>>,
    led: &'static capsules::led::LedDriver<'static, LedHigh<'static, RPGpioPin<'static>>>,
    adc: &'static capsules::adc::AdcVirtualized<'static>,
    temperature: &'static capsules::temperature::TemperatureSensor<'static>,
    i2c: &'static capsules::i2c_master::I2CMasterDriver<'static, I2c<'static>>,

    scheduler: &'static RoundRobinSched<'static>,
    systick: cortexm0p::systick::SysTick,
}

impl SyscallDriverLookup for RaspberryPiPico {
    fn with_driver<F, R>(&self, driver_num: usize, f: F) -> R
    where
        F: FnOnce(Option<&dyn SyscallDriver>) -> R,
    {
        match driver_num {
            capsules::console::DRIVER_NUM => f(Some(self.console)),
            capsules::alarm::DRIVER_NUM => f(Some(self.alarm)),
            capsules::gpio::DRIVER_NUM => f(Some(self.gpio)),
            capsules::led::DRIVER_NUM => f(Some(self.led)),
            kernel::ipc::DRIVER_NUM => f(Some(&self.ipc)),
            capsules::adc::DRIVER_NUM => f(Some(self.adc)),
            capsules::temperature::DRIVER_NUM => f(Some(self.temperature)),
            capsules::i2c_master::DRIVER_NUM => f(Some(self.i2c)),
            _ => f(None),
        }
    }
}

impl KernelResources<Rp2040<'static, Rp2040DefaultPeripherals<'static>>> for RaspberryPiPico {
    type SyscallDriverLookup = Self;
    type SyscallFilter = ();
    type ProcessFault = ();
    type Scheduler = RoundRobinSched<'static>;
    type SchedulerTimer = cortexm0p::systick::SysTick;
    type WatchDog = ();

    fn syscall_driver_lookup(&self) -> &Self::SyscallDriverLookup {
        &self
    }
    fn syscall_filter(&self) -> &Self::SyscallFilter {
        &()
    }
    fn process_fault(&self) -> &Self::ProcessFault {
        &()
    }
    fn scheduler(&self) -> &Self::Scheduler {
        self.scheduler
    }
    fn scheduler_timer(&self) -> &Self::SchedulerTimer {
        &self.systick
    }
    fn watchdog(&self) -> &Self::WatchDog {
        &()
    }
}

/// Entry point used for debugger
///
/// When loaded using gdb, the Raspberry Pi Pico is not reset
/// by default. Without this function, gdb sets the PC to the
/// beginning of the flash. This is not correct, as the RP2040
/// has a more complex boot process.
///
/// This function is set to be the entry point for gdb and is used
/// to send the RP2040 back in the bootloader so that all the boot
/// sequence is performed.
#[no_mangle]
#[naked]
pub unsafe extern "C" fn jump_to_bootloader() {
    asm!(
        "
    movs r0, #0
    ldr r1, =(0xe0000000 + 0x0000ed08)
    str r0, [r1]
    ldmia r0!, {{r1, r2}}
    msr msp, r1
    bx r2
    ",
        options(noreturn)
    );
}

fn init_clocks(peripherals: &Rp2040DefaultPeripherals) {
    // Start tick in watchdog
    peripherals.watchdog.start_tick(12);

    // Disable the Resus clock
    peripherals.clocks.disable_resus();

    // Setup the external Osciallator
    peripherals.xosc.init();

    // disable ref and sys clock aux sources
    peripherals.clocks.disable_sys_aux();
    peripherals.clocks.disable_ref_aux();

    peripherals
        .resets
        .reset(&[Peripheral::PllSys, Peripheral::PllUsb]);
    peripherals
        .resets
        .unreset(&[Peripheral::PllSys, Peripheral::PllUsb], true);

    // Configure PLLs (from Pico SDK)
    //                   REF     FBDIV VCO            POSTDIV
    // PLL SYS: 12 / 1 = 12MHz * 125 = 1500MHZ / 6 / 2 = 125MHz
    // PLL USB: 12 / 1 = 12MHz * 40  = 480 MHz / 5 / 2 =  48MHz

    // It seems that the external oscillator is clocked at 12 MHz

    peripherals
        .clocks
        .pll_init(PllClock::Sys, 12, 1, 1500 * 1000000, 6, 2);
    peripherals
        .clocks
        .pll_init(PllClock::Usb, 12, 1, 480 * 1000000, 5, 2);

    // pico-sdk: // CLK_REF = XOSC (12MHz) / 1 = 12MHz
    peripherals.clocks.configure_reference(
        ReferenceClockSource::Xosc,
        ReferenceAuxiliaryClockSource::PllUsb,
        12000000,
        12000000,
    );
    // pico-sdk: CLK SYS = PLL SYS (125MHz) / 1 = 125MHz
    peripherals.clocks.configure_system(
        SystemClockSource::Auxiliary,
        SystemAuxiliaryClockSource::PllSys,
        125000000,
        125000000,
    );
    // pico-sdk: CLK USB = PLL USB (48MHz) / 1 = 48MHz
    peripherals
        .clocks
        .configure_usb(UsbAuxiliaryClockSource::PllSys, 48000000, 48000000);
    // pico-sdk: CLK ADC = PLL USB (48MHZ) / 1 = 48MHz
    peripherals
        .clocks
        .configure_adc(AdcAuxiliaryClockSource::PllUsb, 48000000, 48000000);
    // pico-sdk: CLK RTC = PLL USB (48MHz) / 1024 = 46875Hz
    peripherals
        .clocks
        .configure_rtc(RtcAuxiliaryClockSource::PllSys, 48000000, 46875);
    // pico-sdk:
    // CLK PERI = clk_sys. Used as reference clock for Peripherals. No dividers so just select and enable
    // Normally choose clk_sys or clk_usb
    peripherals
        .clocks
        .configure_peripheral(PeripheralAuxiliaryClockSource::System, 125000000);
}

/// This is in a separate, inline(never) function so that its stack frame is
/// removed when this function returns. Otherwise, the stack space used for
/// these static_inits is wasted.
#[inline(never)]
unsafe fn get_peripherals() -> &'static mut Rp2040DefaultPeripherals<'static> {
    static_init!(Rp2040DefaultPeripherals, Rp2040DefaultPeripherals::new())
}

/// Main function called after RAM initialized.
#[no_mangle]
pub unsafe fn main() {
    // Loads relocations and clears BSS
    rp2040::init();

    let peripherals = get_peripherals();
    peripherals.resolve_dependencies();

    // Set the UART used for panic
    io::WRITER.set_uart(&peripherals.uart0);

    // Reset all peripherals except QSPI (we might be booting from Flash), PLL USB and PLL SYS
    peripherals.resets.reset_all_except(&[
        Peripheral::IOQSpi,
        Peripheral::PadsQSpi,
        Peripheral::PllUsb,
        Peripheral::PllSys,
    ]);

    // Unreset all the peripherals that do not require clock setup as they run using the sys_clk or ref_clk
    // Wait for the peripherals to reset
    peripherals.resets.unreset_all_except(
        &[
            Peripheral::Adc,
            Peripheral::Rtc,
            Peripheral::Spi0,
            Peripheral::Spi1,
            Peripheral::Uart0,
            Peripheral::Uart1,
            Peripheral::UsbCtrl,
        ],
        true,
    );

    init_clocks(&peripherals);

    // Unreset all peripherals
    peripherals.resets.unreset_all_except(&[], true);

    //set RX and TX pins in UART mode
    let gpio_tx = peripherals.pins.get_pin(RPGpio::GPIO0);
    let gpio_rx = peripherals.pins.get_pin(RPGpio::GPIO1);
    gpio_rx.set_function(GpioFunction::UART);
    gpio_tx.set_function(GpioFunction::UART);
    // Disable IE for pads 26-29 (the Pico SDK runtime does this, not sure why)
    for pin in 26..30 {
        peripherals
            .pins
            .get_pin(RPGpio::from_usize(pin).unwrap())
            .deactivate_pads();
    }

    let chip = static_init!(
        Rp2040<Rp2040DefaultPeripherals>,
        Rp2040::new(peripherals, &peripherals.sio)
    );

    CHIP = Some(chip);

    let board_kernel = static_init!(Kernel, Kernel::new(&PROCESSES));

    let process_management_capability =
        create_capability!(capabilities::ProcessManagementCapability);
    let main_loop_capability = create_capability!(capabilities::MainLoopCapability);
    let memory_allocation_capability = create_capability!(capabilities::MemoryAllocationCapability);

    let dynamic_deferred_call_clients =
        static_init!([DynamicDeferredCallClientState; 2], Default::default());
    let dynamic_deferred_caller = static_init!(
        DynamicDeferredCall,
        DynamicDeferredCall::new(dynamic_deferred_call_clients)
    );
    DynamicDeferredCall::set_global_instance(dynamic_deferred_caller);

    let mux_alarm = components::alarm::AlarmMuxComponent::new(&peripherals.timer)
        .finalize(components::alarm_mux_component_helper!(RPTimer));

    let alarm = components::alarm::AlarmDriverComponent::new(
        board_kernel,
        capsules::alarm::DRIVER_NUM,
        mux_alarm,
    )
    .finalize(components::alarm_component_helper!(RPTimer));

    /// CDC
    let strings = static_init!(
        [&str; 3],
        [
            "Raspberry Pi",      // Manufacturer
            "Pico - TockOS",     // Product
            "00000000000000000", // Serial number
        ]
    );

<<<<<<< HEAD
=======
    /// CDC
    let strings = static_init!(
        [&str; 3],
        [
            "Raspberry Pi",      // Manufacturer
            "Pico - TockOS",     // Product
            "00000000000000000", // Serial number
        ]
    );

>>>>>>> cafb6bb2
    let cdc = components::cdc::CdcAcmComponent::new(
        &peripherals.usb,
        capsules::usb::cdc::MAX_CTRL_PACKET_SIZE_RP2040,
        0x0,
        0x1,
        strings,
        mux_alarm,
        dynamic_deferred_caller,
        Some(&baud_rate_reset_bootloader_enter),
    )
    .finalize(components::usb_cdc_acm_component_helper!(
        rp2040::usb::UsbCtrl,
        rp2040::timer::RPTimer
    ));
    // UART
    // Create a shared UART channel for kernel debug.
    let uart_mux = components::console::UartMuxComponent::new(
        &peripherals.uart0,
        115200,
        dynamic_deferred_caller,
    )
    .finalize(());

    // Setup the console.
    let console = components::console::ConsoleComponent::new(
        board_kernel,
        capsules::console::DRIVER_NUM,
        uart_mux,
    )
    .finalize(());
    // Create the debugger object that handles calls to `debug!()`.
    components::debug_writer::DebugWriterComponent::new(uart_mux).finalize(());

    let gpio = GpioComponent::new(
        board_kernel,
        capsules::gpio::DRIVER_NUM,
        components::gpio_component_helper!(
            RPGpioPin,
            // Used for serial communication. Comment them in if you don't use serial.
            // 0 => &peripherals.pins.get_pin(RPGpio::GPIO0),
            // 1 => &peripherals.pins.get_pin(RPGpio::GPIO1),
            2 => &peripherals.pins.get_pin(RPGpio::GPIO2),
            3 => &peripherals.pins.get_pin(RPGpio::GPIO3),
            // Used for i2c. Comment them in if you don't use i2c.
            // 4 => &peripherals.pins.get_pin(RPGpio::GPIO4),
            // 5 => &peripherals.pins.get_pin(RPGpio::GPIO5),
            6 => &peripherals.pins.get_pin(RPGpio::GPIO6),
            7 => &peripherals.pins.get_pin(RPGpio::GPIO7),
            8 => &peripherals.pins.get_pin(RPGpio::GPIO8),
            9 => &peripherals.pins.get_pin(RPGpio::GPIO9),
            10 => &peripherals.pins.get_pin(RPGpio::GPIO10),
            11 => &peripherals.pins.get_pin(RPGpio::GPIO11),
            12 => &peripherals.pins.get_pin(RPGpio::GPIO12),
            13 => &peripherals.pins.get_pin(RPGpio::GPIO13),
            14 => &peripherals.pins.get_pin(RPGpio::GPIO14),
            15 => &peripherals.pins.get_pin(RPGpio::GPIO15),
            16 => &peripherals.pins.get_pin(RPGpio::GPIO16),
            17 => &peripherals.pins.get_pin(RPGpio::GPIO17),
            18 => &peripherals.pins.get_pin(RPGpio::GPIO18),
            19 => &peripherals.pins.get_pin(RPGpio::GPIO19),
            20 => &peripherals.pins.get_pin(RPGpio::GPIO20),
            21 => &peripherals.pins.get_pin(RPGpio::GPIO21),
            22 => &peripherals.pins.get_pin(RPGpio::GPIO22),
            23 => &peripherals.pins.get_pin(RPGpio::GPIO23),
            24 => &peripherals.pins.get_pin(RPGpio::GPIO24),
            // LED pin
            // 25 => &peripherals.pins.get_pin(RPGpio::GPIO25),

            // Uncomment to use these as GPIO pins instead of ADC pins
            // 26 => &peripherals.pins.get_pin(RPGpio::GPIO26),
            // 27 => &peripherals.pins.get_pin(RPGpio::GPIO27),
            // 28 => &peripherals.pins.get_pin(RPGpio::GPIO28),
            // 29 => &peripherals.pins.get_pin(RPGpio::GPIO29)
        ),
    )
    .finalize(components::gpio_component_buf!(RPGpioPin<'static>));

    let led = LedsComponent::new(components::led_component_helper!(
        LedHigh<'static, RPGpioPin<'static>>,
        LedHigh::new(&peripherals.pins.get_pin(RPGpio::GPIO25))
    ))
    .finalize(components::led_component_buf!(
        LedHigh<'static, RPGpioPin<'static>>
    ));

    peripherals.adc.init();
    peripherals.usb.enable();
    let adc_mux = components::adc::AdcMuxComponent::new(&peripherals.adc)
        .finalize(components::adc_mux_component_helper!(Adc));

    let temp_sensor = components::temperature_rp2040::TemperatureRp2040Component::new(1.721, 0.706)
        .finalize(components::temperaturerp2040_adc_component_helper!(
            rp2040::adc::Adc,
            Channel::Channel4,
            adc_mux
        ));

    let grant_cap = create_capability!(capabilities::MemoryAllocationCapability);
    let grant_temperature =
        board_kernel.create_grant(capsules::temperature::DRIVER_NUM, &grant_cap);

    let temp = static_init!(
        capsules::temperature::TemperatureSensor<'static>,
        capsules::temperature::TemperatureSensor::new(temp_sensor, grant_temperature)
    );
    kernel::hil::sensors::TemperatureDriver::set_client(temp_sensor, temp);

    let adc_channel_0 = components::adc::AdcComponent::new(&adc_mux, Channel::Channel0)
        .finalize(components::adc_component_helper!(Adc));

    let adc_channel_1 = components::adc::AdcComponent::new(&adc_mux, Channel::Channel1)
        .finalize(components::adc_component_helper!(Adc));

    let adc_channel_2 = components::adc::AdcComponent::new(&adc_mux, Channel::Channel2)
        .finalize(components::adc_component_helper!(Adc));

    let adc_channel_3 = components::adc::AdcComponent::new(&adc_mux, Channel::Channel3)
        .finalize(components::adc_component_helper!(Adc));

    let adc_syscall =
        components::adc::AdcVirtualComponent::new(board_kernel, capsules::adc::DRIVER_NUM)
            .finalize(components::adc_syscall_component_helper!(
                adc_channel_0,
                adc_channel_1,
                adc_channel_2,
                adc_channel_3,
            ));
    // PROCESS CONSOLE
    let process_console =
        components::process_console::ProcessConsoleComponent::new(board_kernel, uart_mux)
            .finalize(());
    let _ = process_console.start();

    let sda_pin = peripherals.pins.get_pin(RPGpio::GPIO4);
    let scl_pin = peripherals.pins.get_pin(RPGpio::GPIO5);

    sda_pin.set_function(GpioFunction::I2C);
    scl_pin.set_function(GpioFunction::I2C);

    sda_pin.set_floating_state(FloatingState::PullUp);
    scl_pin.set_floating_state(FloatingState::PullUp);

    let i2c0 = &peripherals.i2c0;
    let i2c = static_init!(
        I2CMasterDriver<I2c>,
        I2CMasterDriver::new(
            i2c0,
            &mut capsules::i2c_master::BUF,
            board_kernel.create_grant(
                capsules::i2c_master::DRIVER_NUM,
                &memory_allocation_capability
            ),
        )
    );
    i2c0.init(10 * 1000);
    i2c0.set_master_client(i2c);

    let scheduler = components::sched::round_robin::RoundRobinComponent::new(&PROCESSES)
        .finalize(components::rr_component_helper!(NUM_PROCS));

    let raspberry_pi_pico = RaspberryPiPico {
        ipc: kernel::ipc::IPC::new(
            board_kernel,
            kernel::ipc::DRIVER_NUM,
            &memory_allocation_capability,
        ),
        alarm,
        gpio,
        led,
        console,
        adc: adc_syscall,
        temperature: temp,
        i2c,

        scheduler,
        systick: cortexm0p::systick::SysTick::new_with_calibration(125_000_000),
    };

    let platform_type = match peripherals.sysinfo.get_platform() {
        sysinfo::Platform::Asic => "ASIC",
        sysinfo::Platform::Fpga => "FPGA",
    };

<<<<<<< HEAD
    debug!(
        "RP2040 Revision {} {}",
        peripherals.sysinfo.get_revision(),
        platform_type
    );
=======
>>>>>>> cafb6bb2
    // Configure the USB stack to enable a serial port over CDC-ACM.
    cdc.enable();
    cdc.attach();

    debug!("Initialization complete. Enter main loop");

    /// These symbols are defined in the linker script.
    extern "C" {
        /// Beginning of the ROM region containing app images.
        static _sapps: u8;
        /// End of the ROM region containing app images.
        static _eapps: u8;
        /// Beginning of the RAM region for app memory.
        static mut _sappmem: u8;
        /// End of the RAM region for app memory.
        static _eappmem: u8;
    }

    kernel::process::load_processes(
        board_kernel,
        chip,
        core::slice::from_raw_parts(
            &_sapps as *const u8,
            &_eapps as *const u8 as usize - &_sapps as *const u8 as usize,
        ),
        core::slice::from_raw_parts_mut(
            &mut _sappmem as *mut u8,
            &_eappmem as *const u8 as usize - &_sappmem as *const u8 as usize,
        ),
        &mut PROCESSES,
        &FAULT_RESPONSE,
        &process_management_capability,
    )
    .unwrap_or_else(|err| {
        debug!("Error loading processes!");
        debug!("{:?}", err);
    });

    board_kernel.kernel_loop(
        &raspberry_pi_pico,
        chip,
        Some(&raspberry_pi_pico.ipc),
        &main_loop_capability,
    );
}<|MERGE_RESOLUTION|>--- conflicted
+++ resolved
@@ -21,14 +21,10 @@
 use kernel::hil::i2c::I2CMaster;
 use kernel::hil::led::LedHigh;
 use kernel::hil::usb::Client;
-<<<<<<< HEAD
 use kernel::platform::{KernelResources, SyscallDriverLookup};
 use kernel::scheduler::round_robin::RoundRobinSched;
 use kernel::syscall::SyscallDriver;
 use kernel::{capabilities, create_capability, static_init, Kernel};
-=======
-use kernel::{capabilities, create_capability, static_init, Kernel, Platform};
->>>>>>> cafb6bb2
 use rp2040;
 use rp2040::adc::{Adc, Channel};
 use rp2040::chip::{Rp2040, Rp2040DefaultPeripherals};
@@ -340,8 +336,6 @@
         ]
     );
 
-<<<<<<< HEAD
-=======
     /// CDC
     let strings = static_init!(
         [&str; 3],
@@ -352,7 +346,6 @@
         ]
     );
 
->>>>>>> cafb6bb2
     let cdc = components::cdc::CdcAcmComponent::new(
         &peripherals.usb,
         capsules::usb::cdc::MAX_CTRL_PACKET_SIZE_RP2040,
@@ -536,14 +529,11 @@
         sysinfo::Platform::Fpga => "FPGA",
     };
 
-<<<<<<< HEAD
     debug!(
         "RP2040 Revision {} {}",
         peripherals.sysinfo.get_revision(),
         platform_type
     );
-=======
->>>>>>> cafb6bb2
     // Configure the USB stack to enable a serial port over CDC-ACM.
     cdc.enable();
     cdc.attach();
