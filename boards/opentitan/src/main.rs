//! Board file for LowRISC OpenTitan RISC-V development platform.
//!
//! - <https://opentitan.org/>

#![no_std]
// Disable this attribute when documenting, as a workaround for
// https://github.com/rust-lang/rust/issues/62184.
#![cfg_attr(not(doc), no_main)]
#![feature(const_in_array_repeat_expressions)]

use capsules::virtual_alarm::{MuxAlarm, VirtualMuxAlarm};
use capsules::virtual_hmac::VirtualMuxHmac;
use kernel::capabilities;
use kernel::common::dynamic_deferred_call::{DynamicDeferredCall, DynamicDeferredCallClientState};
use kernel::component::Component;
use kernel::hil;
use kernel::hil::i2c::I2CMaster;
use kernel::hil::time::Alarm;
use kernel::Chip;
use kernel::Platform;
use kernel::{create_capability, debug, static_init};
use rv32i::csr;

#[allow(dead_code)]
mod aes_test;

#[allow(dead_code)]
mod multi_alarm_test;

pub mod io;
pub mod usb;

//
// Actual memory for holding the active process structures. Need an empty list
// at least.
static mut PROCESSES: [Option<&'static dyn kernel::procs::ProcessType>; 4] =
    [None, None, None, None];

static mut CHIP: Option<
    &'static earlgrey::chip::EarlGrey<VirtualMuxAlarm<'static, earlgrey::timer::RvTimer>>,
> = None;

// How should the kernel respond when a process faults.
const FAULT_RESPONSE: kernel::procs::FaultResponse = kernel::procs::FaultResponse::Panic;

/// Dummy buffer that causes the linker to reserve enough space for the stack.
#[no_mangle]
#[link_section = ".stack_buffer"]
pub static mut STACK_MEMORY: [u8; 0x1000] = [0; 0x1000];

/// A structure representing this platform that holds references to all
/// capsules for this platform. We've included an alarm and console.
struct OpenTitan {
    led: &'static capsules::led::LED<'static, earlgrey::gpio::GpioPin<'static>>,
    gpio: &'static capsules::gpio::GPIO<'static, earlgrey::gpio::GpioPin<'static>>,
    console: &'static capsules::console::Console<'static>,
    alarm: &'static capsules::alarm::AlarmDriver<
        'static,
        VirtualMuxAlarm<'static, earlgrey::timer::RvTimer<'static>>,
    >,
    hmac: &'static capsules::hmac::HmacDriver<
        'static,
        VirtualMuxHmac<'static, lowrisc::hmac::Hmac<'static>, [u8; 32]>,
        [u8; 32],
    >,
    lldb: &'static capsules::low_level_debug::LowLevelDebug<
        'static,
        capsules::virtual_uart::UartDevice<'static>,
    >,
    usb: &'static capsules::usb::usb_user::UsbSyscallDriver<
        'static,
        capsules::usb::usbc_client::Client<'static, lowrisc::usbdev::Usb<'static>>,
    >,
    i2c_master: &'static capsules::i2c_master::I2CMasterDriver<lowrisc::i2c::I2c<'static>>,
}

/// Mapping of integer syscalls to objects that implement syscalls.
impl Platform for OpenTitan {
    fn with_driver<F, R>(&self, driver_num: usize, f: F) -> R
    where
        F: FnOnce(Option<&dyn kernel::Driver>) -> R,
    {
        match driver_num {
            capsules::led::DRIVER_NUM => f(Some(self.led)),
            capsules::hmac::DRIVER_NUM => f(Some(self.hmac)),
            capsules::gpio::DRIVER_NUM => f(Some(self.gpio)),
            capsules::console::DRIVER_NUM => f(Some(self.console)),
            capsules::alarm::DRIVER_NUM => f(Some(self.alarm)),
            capsules::low_level_debug::DRIVER_NUM => f(Some(self.lldb)),
            capsules::usb::usb_user::DRIVER_NUM => f(Some(self.usb)),
            capsules::i2c_master::DRIVER_NUM => f(Some(self.i2c_master)),
            _ => f(None),
        }
    }
}

/// Reset Handler.
///
/// This function is called from the arch crate after some very basic RISC-V
/// setup.
#[no_mangle]
pub unsafe fn reset_handler() {
    // Basic setup of the platform.
    rv32i::init_memory();
    // Ibex-specific handler
    earlgrey::chip::configure_trap_handler();

    // initialize capabilities
    let process_mgmt_cap = create_capability!(capabilities::ProcessManagementCapability);
    let memory_allocation_cap = create_capability!(capabilities::MemoryAllocationCapability);

    let main_loop_cap = create_capability!(capabilities::MainLoopCapability);

    let board_kernel = static_init!(kernel::Kernel, kernel::Kernel::new(&PROCESSES));

    let dynamic_deferred_call_clients =
        static_init!([DynamicDeferredCallClientState; 1], Default::default());
    let dynamic_deferred_caller = static_init!(
        DynamicDeferredCall,
        DynamicDeferredCall::new(dynamic_deferred_call_clients)
    );
    DynamicDeferredCall::set_global_instance(dynamic_deferred_caller);

    // Configure kernel debug gpios as early as possible
    kernel::debug::assign_gpios(
        Some(&earlgrey::gpio::PORT[7]), // First LED
        None,
        None,
    );

    // Create a shared UART channel for the console and for kernel debug.
    let uart_mux = components::console::UartMuxComponent::new(
        &earlgrey::uart::UART0,
        earlgrey::uart::UART0_BAUDRATE,
        dynamic_deferred_caller,
    )
    .finalize(());

    // LEDs
    // Start with half on and half off
    let led = components::led::LedsComponent::new(components::led_component_helper!(
        earlgrey::gpio::GpioPin,
        (
            &earlgrey::gpio::PORT[8],
            kernel::hil::gpio::ActivationMode::ActiveHigh
        ),
        (
            &earlgrey::gpio::PORT[9],
            kernel::hil::gpio::ActivationMode::ActiveHigh
        ),
        (
            &earlgrey::gpio::PORT[10],
            kernel::hil::gpio::ActivationMode::ActiveHigh
        ),
        (
            &earlgrey::gpio::PORT[11],
            kernel::hil::gpio::ActivationMode::ActiveHigh
        ),
        (
            &earlgrey::gpio::PORT[12],
            kernel::hil::gpio::ActivationMode::ActiveHigh
        ),
        (
            &earlgrey::gpio::PORT[13],
            kernel::hil::gpio::ActivationMode::ActiveHigh
        ),
        (
            &earlgrey::gpio::PORT[14],
            kernel::hil::gpio::ActivationMode::ActiveHigh
        ),
        (
            &earlgrey::gpio::PORT[15],
            kernel::hil::gpio::ActivationMode::ActiveHigh
        )
    ))
    .finalize(components::led_component_buf!(earlgrey::gpio::GpioPin));

    let gpio = components::gpio::GpioComponent::new(
        board_kernel,
        components::gpio_component_helper!(
            earlgrey::gpio::GpioPin,
            0 => &earlgrey::gpio::PORT[0],
            1 => &earlgrey::gpio::PORT[1],
            2 => &earlgrey::gpio::PORT[2],
            3 => &earlgrey::gpio::PORT[3],
            4 => &earlgrey::gpio::PORT[4],
            5 => &earlgrey::gpio::PORT[5],
            6 => &earlgrey::gpio::PORT[6],
            7 => &earlgrey::gpio::PORT[15]
        ),
    )
    .finalize(components::gpio_component_buf!(earlgrey::gpio::GpioPin));

    let alarm = &earlgrey::timer::TIMER;
    alarm.setup();

    // Create a shared virtualization mux layer on top of a single hardware
    // alarm.
    let mux_alarm = static_init!(
        MuxAlarm<'static, earlgrey::timer::RvTimer>,
        MuxAlarm::new(alarm)
    );
    hil::time::Alarm::set_alarm_client(&earlgrey::timer::TIMER, mux_alarm);

    // Alarm
    let virtual_alarm_user = static_init!(
        VirtualMuxAlarm<'static, earlgrey::timer::RvTimer>,
        VirtualMuxAlarm::new(mux_alarm)
    );
    let scheduler_timer_virtual_alarm = static_init!(
        VirtualMuxAlarm<'static, earlgrey::timer::RvTimer>,
        VirtualMuxAlarm::new(mux_alarm)
    );
    let alarm = static_init!(
        capsules::alarm::AlarmDriver<'static, VirtualMuxAlarm<'static, earlgrey::timer::RvTimer>>,
        capsules::alarm::AlarmDriver::new(
            virtual_alarm_user,
            board_kernel.create_grant(&memory_allocation_cap)
        )
    );
    hil::time::Alarm::set_alarm_client(virtual_alarm_user, alarm);


    let chip = static_init!(
        earlgrey::chip::EarlGrey<VirtualMuxAlarm<'static, earlgrey::timer::RvTimer>>,
        earlgrey::chip::EarlGrey::new(scheduler_timer_virtual_alarm)
    );
    scheduler_timer_virtual_alarm.set_alarm_client(chip.scheduler_timer());
    CHIP = Some(chip);

    // Need to enable all interrupts for Tock Kernel
    chip.enable_plic_interrupts();
    // enable interrupts globally
    csr::CSR
        .mie
        .modify(csr::mie::mie::msoft::SET + csr::mie::mie::mtimer::SET + csr::mie::mie::mext::SET);
    csr::CSR.mstatus.modify(csr::mstatus::mstatus::mie::SET);

    // Setup the console.
    let console = components::console::ConsoleComponent::new(board_kernel, uart_mux).finalize(());
    // Create the debugger object that handles calls to `debug!()`.
    components::debug_writer::DebugWriterComponent::new(uart_mux).finalize(());

    let lldb = components::lldb::LowLevelDebugComponent::new(board_kernel, uart_mux).finalize(());

    let hmac_data_buffer = static_init!([u8; 64], [0; 64]);
    let hmac_dest_buffer = static_init!([u8; 32], [0; 32]);

    let mux_hmac = components::hmac::HmacMuxComponent::new(&earlgrey::hmac::HMAC).finalize(
        components::hmac_mux_component_helper!(lowrisc::hmac::Hmac, [u8; 32]),
    );

    let hmac = components::hmac::HmacComponent::new(
        board_kernel,
        &mux_hmac,
        hmac_data_buffer,
        hmac_dest_buffer,
    )
    .finalize(components::hmac_component_helper!(
        lowrisc::hmac::Hmac,
        [u8; 32]
    ));

    let usb = usb::UsbComponent::new(board_kernel).finalize(());

    let i2c_master = static_init!(
        capsules::i2c_master::I2CMasterDriver<lowrisc::i2c::I2c<'static>>,
        capsules::i2c_master::I2CMasterDriver::new(
            &earlgrey::i2c::I2C,
            &mut capsules::i2c_master::BUF,
            board_kernel.create_grant(&memory_allocation_cap)
        )
    );

    earlgrey::i2c::I2C.set_master_client(i2c_master);
    multi_alarm_test::run_multi_alarm(mux_alarm);

    /// These symbols are defined in the linker script.
    extern "C" {
        /// Beginning of the ROM region containing app images.
        static _sapps: u8;
        /// End of the ROM region containing app images.
        static _eapps: u8;
        /// Beginning of the RAM region for app memory.
        static mut _sappmem: u8;
        /// End of the RAM region for app memory.
        static _eappmem: u8;
    }

    let opentitan = OpenTitan {
        gpio: gpio,
        led: led,
        console: console,
        alarm: alarm,
        hmac,
        lldb: lldb,
        usb,
        i2c_master,
    };

    kernel::procs::load_processes(
        board_kernel,
        chip,
        core::slice::from_raw_parts(
            &_sapps as *const u8,
            &_eapps as *const u8 as usize - &_sapps as *const u8 as usize,
        ),
        core::slice::from_raw_parts_mut(
            &mut _sappmem as *mut u8,
            &_eappmem as *const u8 as usize - &_sappmem as *const u8 as usize,
        ),
        &mut PROCESSES,
        FAULT_RESPONSE,
        &process_mgmt_cap,
    )
    .unwrap_or_else(|err| {
        debug!("Error loading processes!");
        debug!("{:?}", err);
    });
<<<<<<< HEAD
    debug!("OpenTitan initialisation complete. Entering main loop");
    board_kernel.kernel_loop(&opentitan, chip, None, &main_loop_cap);
=======

    let scheduler = components::sched::priority::PriorityComponent::new(board_kernel).finalize(());
    board_kernel.kernel_loop(&opentitan, chip, None, scheduler, &main_loop_cap);
>>>>>>> 517ab5a4
}<|MERGE_RESOLUTION|>--- conflicted
+++ resolved
@@ -317,12 +317,8 @@
         debug!("Error loading processes!");
         debug!("{:?}", err);
     });
-<<<<<<< HEAD
     debug!("OpenTitan initialisation complete. Entering main loop");
-    board_kernel.kernel_loop(&opentitan, chip, None, &main_loop_cap);
-=======
 
     let scheduler = components::sched::priority::PriorityComponent::new(board_kernel).finalize(());
     board_kernel.kernel_loop(&opentitan, chip, None, scheduler, &main_loop_cap);
->>>>>>> 517ab5a4
 }