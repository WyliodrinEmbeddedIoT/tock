--- conflicted
+++ resolved
@@ -100,37 +100,6 @@
 const RESP_RESEND: u8 = 0xFE;
 const RESP_BAT_OK: u8 = 0xAA; // BAT after reset
 
-<<<<<<< HEAD
-/// High bitmask used in `KeyEvent.keycode` to mark E0-extended keys.
-const EXT_MASK: u16 = 0x0100;
-
-// Minimal, layout-free key event (future commits will populate this)
-#[derive(Copy, Clone, Debug)]
-pub struct KeyEvent {
-    /// `keycode`: low 8 bits = Set-2 code, `EXT_MASK` set if E0-extended. `E1` Pause is never emitted
-    /// as events (swallowed), and repeats appear as repeated MAKEs.
-    pub keycode: u16,
-    /// true = make (press), false = break (release)
-    pub pressed: bool,
-    /// true if the event came via the E0 prefix (extended)
-    pub extended: bool,
-}
-
-pub trait AsciiClient {
-    fn put_byte(&self, b: u8);
-}
-
-/// Internal hook for full key events (press/release, extended keys).
-/// Not used by the current ASCII-only console path. Subject to change.
-/// Full key events (press/release, E0-extended). Deferred context; non-blocking.
-pub(crate) trait KeyboardClient {
-    fn key_event(&self, _ev: KeyEvent) {
-        // TODO
-    }
-}
-
-=======
->>>>>>> 0991454b
 /// We will add a small "command engine" (command/response state machine)
 /// with ACK/RESEND handling.
 /// A fixed-size FIFO holds short command sequences (e.g., F0 02, F4).
@@ -247,10 +216,11 @@
         }
     }
 
-    /// Device-level init hook. No-op for now since the `init_early()`
-    /// already runs in the controller. After capsule lands, we will enqueue:
-    ///  F5 (disable scan) -> FF (reset; expect FA then AA) - F0 02 (Set-2) - F4 (enable).
     /// This will use the command engine (ACK/RESEND) and can run with IRQ1 enabled.
+    ///
+    /// Device init sequence (runs in bottom-half via the command engine):
+    /// F5 (disable scan) - FF (reset; expect FA then AA) - F0 02 (Set-2) - F4 (enable scan)
+    /// The command engine handles ACK(FA)/RESEND(FE); BAT(AA) is ignored by decode path.
 
     pub fn init_device(&self) {
         let _ = self.enqueue_command(&[0xF5]);
@@ -259,115 +229,6 @@
         let _ = self.enqueue_command(&[0xF4]);
     }
 
-<<<<<<< HEAD
-    /// Not used by the current ASCII-only console path. Subject to change.
-    /// Will expand when writing a capsule for PC
-    #[allow(dead_code)]
-    pub fn set_ascii_client(&self, c: &'static dyn AsciiClient) {
-        self.ascii.set(c);
-    }
-
-    /// Translate a Set-2 scancode to US-ASCII (press only, non-extended)
-    /// Returns None for unmapped keys
-    /**
-     * ASCII mapping: US layout, press-only, non-extended keys.
-     * Shift + Caps for letters; digits/punct respect Shift.
-     * Enter => '\n', Backspace => 0x08, Tab => '\t'. Extended keypad Enter and arrows return None.
-     */
-    #[inline(always)]
-    fn ascii_for(&self, code: u8, pressed: bool, extended: bool) -> Option<u8> {
-        if !pressed || extended {
-            return None;
-        }
-        // modifier states
-        let shift = self.shift_l.get() || self.shift_r.get();
-        let caps = self.caps.get();
-
-        // letters
-        let letter = match code {
-            0x1C => b'a',
-            0x32 => b'b',
-            0x21 => b'c',
-            0x23 => b'd',
-            0x24 => b'e',
-            0x2B => b'f',
-            0x34 => b'g',
-            0x33 => b'h',
-            0x43 => b'i',
-            0x3B => b'j',
-            0x42 => b'k',
-            0x4B => b'l',
-            0x3A => b'm',
-            0x31 => b'n',
-            0x44 => b'o',
-            0x4D => b'p',
-            0x15 => b'q',
-            0x2D => b'r',
-            0x1B => b's',
-            0x2C => b't',
-            0x3C => b'u',
-            0x2A => b'v',
-            0x1D => b'w',
-            0x22 => b'x',
-            0x35 => b'y',
-            0x1A => b'z',
-            _ => 0,
-        };
-        if letter != 0 {
-            let upper = shift ^ caps;
-            return Some(if upper {
-                letter.to_ascii_uppercase()
-            } else {
-                letter
-            });
-        }
-
-        // Digits
-        let digit = match code {
-            0x16 => (b'1', b'!'),
-            0x1E => (b'2', b'@'),
-            0x26 => (b'3', b'#'),
-            0x25 => (b'4', b'$'),
-            0x2E => (b'5', b'%'),
-            0x36 => (b'6', b'^'),
-            0x3D => (b'7', b'&'),
-            0x3E => (b'8', b'*'),
-            0x46 => (b'9', b'('),
-            0x45 => (b'0', b')'),
-            _ => (0, 0),
-        };
-        if digit.0 != 0 {
-            return Some(if shift { digit.1 } else { digit.0 });
-        }
-
-        // Punctuation / misc (US)
-        let punct = match code {
-            0x0E => (b'`', b'~'),
-            0x4E => (b'-', b'_'),
-            0x55 => (b'=', b'+'),
-            0x54 => (b'[', b'{'),
-            0x5B => (b']', b'}'),
-            0x5D => (b'\\', b'|'),
-            0x4C => (b';', b':'),
-            0x52 => (b'\'', b'"'),
-            0x41 => (b',', b'<'),
-            0x49 => (b'.', b'>'),
-            0x4A => (b'/', b'?'),
-            0x29 => (b' ', b' '),   // space
-            0x0D => (b'\t', b'\t'), // tab
-            0x5A => (b'\n', b'\n'), // enter
-            0x66 => (0x08, 0x08),   // backspace
-            _ => (0, 0),
-        };
-        if punct.0 != 0 {
-            return Some(if shift { punct.1 } else { punct.0 });
-        }
-
-        None
-    }
-
-=======
->>>>>>> 0991454b
     /// Command engine public API
     ///
     /// Queue a short PS/2 device command (e.g. `&[0xF0, 0x02]`, `&[0xF4]`).
