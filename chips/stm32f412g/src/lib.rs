--- conflicted
+++ resolved
@@ -3,11 +3,7 @@
 use cortexm4::generic_isr;
 
 pub use stm32f4xx::{
-<<<<<<< HEAD
-    adc, chip, dbg, dma1, exti, flash, gpio, i2c, nvic, rcc, spi, syscfg, tim2, usart,
-=======
-    adc, chip, dbg, dma1, exti, fsmc, gpio, i2c, nvic, rcc, spi, syscfg, tim2, usart,
->>>>>>> 894cdf19
+    adc, chip, dbg, dma1, exti, flash, fsmc, gpio, i2c, nvic, rcc, spi, syscfg, tim2, usart,
 };
 
 pub mod stm32f412g_nvic;
