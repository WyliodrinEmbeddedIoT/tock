--- conflicted
+++ resolved
@@ -783,14 +783,8 @@
                             self.writer_state.replace(WriterState::KernelStart);
                         } else {
                             let _ = self.write_bytes(b"Valid commands are: ");
-<<<<<<< HEAD
                             let _ = self
                                 .write_bytes(b"help status list stop start fault process kernel terminate boot\n");
-=======
-                            let _ = self.write_bytes(
-                                b"help status list stop start fault process kernel\r\n",
-                            );
->>>>>>> a8ec6c44
                         }
                     }
                     Err(_e) => {
