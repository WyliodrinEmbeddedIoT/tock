--- conflicted
+++ resolved
@@ -337,30 +337,6 @@
     /// the memory pointers is not valid at this point.
     fn sbrk(&self, increment: isize) -> Result<*const u8, Error>;
 
-<<<<<<< HEAD
-    /// The start address of allocated RAM for this process.
-    fn mem_start(&self) -> *const u8;
-
-    /// The first address after the end of the allocated RAM for this process.
-    fn mem_end(&self) -> *const u8;
-
-    /// The start address of the flash region allocated for this process.
-    fn flash_start(&self) -> *const u8;
-
-    /// The first address of the flash region allocated for this process that
-    /// is not covered by integrity: may contain credentials footers. Must be
-    /// <= flash_end and >= flash_start.
-    fn flash_integrity_end(&self) -> *const u8;
-
-    /// The first address after the end of the flash region allocated for this
-    /// process.
-    fn flash_end(&self) -> *const u8;
-
-    /// The lowest address of the grant region for the process.
-    fn kernel_memory_break(&self) -> *const u8;
-
-=======
->>>>>>> 3db9b359
     /// How many writeable flash regions defined in the TBF header for this
     /// process.
     fn number_writeable_flash_regions(&self) -> usize;
@@ -870,10 +846,14 @@
     /// nonvolatile memory. This is after the TBF header and any other memory
     /// the kernel has reserved for its own use.
     pub flash_non_protected_start: usize,
+    /// The address immediately after the end of part of the process
+    /// binary that is covered by integrity; the integrity region is
+    /// [flash_start - flash_integrity_end). Footers are stored in
+    /// the flash after flash_integrity_end.
+    pub flash_integrity_end: *const u8,
     /// The address immediately after the end of the region allocated for this
     /// process in nonvolatile memory.
     pub flash_end: usize,
-
     /// The address of the beginning of the process's allocated region in
     /// memory.
     pub sram_start: usize,
